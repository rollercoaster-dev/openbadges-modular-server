--- conflicted
+++ resolved
@@ -11,11 +11,13 @@
 import { logger } from '../utils/logging/logger.service';
 import { config } from '../config/config';
 import { Shared } from 'openbadges-types';
-<<<<<<< HEAD
-import { AssertionRepository } from '../domains/assertion/assertion.repository';
 import { URL } from 'url';
-=======
->>>>>>> 1b751e13
+
+// Define a type for the assertion repository interface
+interface IAssertionRepository {
+  // eslint-disable-next-line no-unused-vars
+  findById(id: Shared.IRI): Promise<Assertion | null>;
+}
 
 export class VerificationService {
   /**
@@ -91,42 +93,93 @@
         return false;
       }
 
-      // Extract the key ID from the creator URL
+      /**
+       * Extract the key ID from the creator URL
+       *
+       * The creator URL is expected to be in the format:
+       * https://example.com/public-keys/{keyId}
+       *
+       * We handle several edge cases:
+       * 1. Standard URL with the expected pattern
+       * 2. Valid URL but with unexpected path format
+       * 3. Invalid URL format but with recognizable pattern
+       * 4. Completely invalid or unrecognizable format
+       */
       let keyId = 'default';
       let validCreatorUrl = true;
 
       if (assertion.verification.creator) {
         const creatorUrl = assertion.verification.creator as string;
+
+        // Helper function to extract key ID using regex
+        const extractKeyIdWithRegex = (url: string): string | null => {
+          // Match patterns like "/public-keys/abc123" or "public-keys/abc123"
+          // or even "public-keys\abc123" (Windows paths)
+          const patterns = [
+            /\/public-keys\/([^/\\]+)$/,  // Standard URL path
+            /public-keys\/([^/\\]+)$/,    // Without leading slash
+            /public-keys\\([^/\\]+)$/     // Windows path format
+          ];
+
+          for (const pattern of patterns) {
+            const match = url.match(pattern);
+            if (match && match[1]) {
+              return match[1];
+            }
+          }
+
+          return null;
+        };
+
         try {
           // Try to parse as a valid URL
           const url = new URL(creatorUrl);
+
+          // First attempt: Extract from pathname using URL API
           const match = url.pathname.match(/\/public-keys\/([^/]+)$/);
           if (match && match[1]) {
             keyId = match[1];
+            logger.debug(`Extracted key ID from URL pathname: ${keyId}`);
           } else {
-            logger.warn(`Creator URL does not match the expected pattern: ${creatorUrl}`);
-            // Fallback to simple regex for non-standard URLs
-            const simpleMatch = creatorUrl.match(/\/public-keys\/([^/]+)$/);
-            if (simpleMatch && simpleMatch[1]) {
-              keyId = simpleMatch[1];
-              logger.info(`Extracted key ID using fallback method: ${keyId}`);
+            // Second attempt: Try the full URL with our regex patterns
+            logger.warn(`Creator URL does not match the expected pathname pattern: ${creatorUrl}`);
+            const extractedId = extractKeyIdWithRegex(creatorUrl);
+
+            if (extractedId) {
+              keyId = extractedId;
+              logger.info(`Extracted key ID using fallback regex on full URL: ${keyId}`);
             } else {
-              validCreatorUrl = false;
+              // Third attempt: Check if the hostname itself might contain the key ID
+              // This handles cases where the URL might be malformed but still contains useful info
+              const hostnameMatch = url.hostname.match(/([^.]+)/);
+              if (hostnameMatch && hostnameMatch[1] && hostnameMatch[1] !== 'www') {
+                keyId = hostnameMatch[1];
+                logger.info(`Extracted potential key ID from hostname: ${keyId}`);
+              } else {
+                validCreatorUrl = false;
+                logger.warn(`Could not extract key ID from URL: ${creatorUrl}`);
+              }
             }
           }
         } catch (error) {
-          // If URL parsing fails, fall back to simple regex
-<<<<<<< HEAD
+          // If URL parsing fails, fall back to simple regex on the string
           logger.warn(`Invalid creator URL format: ${creatorUrl}`, { error: (error as Error).message });
-=======
-          logger.warn(`Invalid creator URL format: ${creatorUrl}`, error as Error);
->>>>>>> 1b751e13
-          const fallbackMatch = creatorUrl.match(/\/public-keys\/([^/]+)$/);
-          if (fallbackMatch && fallbackMatch[1]) {
-            keyId = fallbackMatch[1];
-            logger.info(`Extracted key ID using fallback method: ${keyId}`);
+
+          const extractedId = extractKeyIdWithRegex(creatorUrl);
+          if (extractedId) {
+            keyId = extractedId;
+            logger.info(`Extracted key ID from invalid URL using regex: ${keyId}`);
           } else {
-            validCreatorUrl = false;
+            // Last resort: Try to find anything that looks like an ID
+            // This is very permissive and should only be used as a last resort
+            const lastResortMatch = creatorUrl.match(/([a-zA-Z0-9_-]{4,})/);
+            if (lastResortMatch && lastResortMatch[1]) {
+              keyId = lastResortMatch[1];
+              logger.info(`Extracted potential key ID using last resort method: ${keyId}`);
+            } else {
+              validCreatorUrl = false;
+              logger.warn(`Could not extract any valid key ID from: ${creatorUrl}`);
+            }
           }
         }
       }
@@ -231,11 +284,7 @@
    */
   static async verifyAssertionById(
     assertionId: Shared.IRI,
-<<<<<<< HEAD
-    assertionRepository: AssertionRepository
-=======
-    assertionRepository: any
->>>>>>> 1b751e13
+    assertionRepository: IAssertionRepository
   ): Promise<{
     isValid: boolean;
     isExpired: boolean;
