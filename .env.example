--- conflicted
+++ resolved
@@ -2,25 +2,11 @@
 PORT=3000
 HOST=0.0.0.0
 
-<<<<<<< HEAD
 # --- Database Configuration ---
 
 # Specifies the type of database to use ('sqlite' or 'postgresql')
 # Defaults to 'sqlite' if not set.
 DB_TYPE=postgresql
-
-=======
-# Database configuration
-# Database type: 'postgresql' or 'sqlite'
-DB_TYPE=postgresql
-
-# --- Database Configuration ---
-
-# Specifies the type of database to use ('sqlite' or 'postgresql')
-# Defaults to 'sqlite' if not set.
-# DB_TYPE=sqlite
-
->>>>>>> ceff06b9
 # --- SQLite Configuration (if DB_TYPE=sqlite) ---
 # Path to the SQLite database file. Defaults to ':memory:' (in-memory database).
 # SQLITE_FILE=./local_database.sqlite
@@ -28,7 +14,6 @@
 # --- PostgreSQL Configuration (if DB_TYPE=postgresql) ---
 # Full connection string for PostgreSQL.
 # Format: postgres://USER:PASSWORD@HOST:PORT/DATABASE_NAME
-<<<<<<< HEAD
 # This is REQUIRED when DB_TYPE=postgresql
 DATABASE_URL=postgres://postgres:postgres@localhost:5432/openbadges
 
@@ -39,13 +24,6 @@
 # - Idle timeout: 30 seconds
 # - Connection timeout: 10 seconds
 # - Maximum connection lifetime: 3600 seconds (1 hour)
-
-=======
-# Example:
-# DATABASE_URL=postgres://user:password@localhost:5432/mydatabase
-DATABASE_URL=postgres://postgres:postgres@localhost:5432/openbadges
-
->>>>>>> ceff06b9
 # --- Optional Database Settings ---
 # Enable database query logging (true/false, defaults to true)
 # DB_QUERY_LOGGING=true
